--- conflicted
+++ resolved
@@ -29,13 +29,8 @@
 	k8s.io/apimachinery v0.28.3
 	k8s.io/cli-runtime v0.28.3
 	k8s.io/client-go v0.28.3
-<<<<<<< HEAD
 	k8s.io/klog/v2 v2.100.1
 	k8s.io/kubectl v0.28.3
-=======
-	k8s.io/klog/v2 v2.110.1
-	k8s.io/kubectl v0.28.2
->>>>>>> f4d2ca62
 	k8s.io/metrics v0.28.3
 	sigs.k8s.io/yaml v1.3.0
 )
