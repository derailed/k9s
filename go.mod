--- conflicted
+++ resolved
@@ -33,11 +33,7 @@
 	k8s.io/cli-runtime v0.25.3
 	k8s.io/client-go v0.25.3
 	k8s.io/klog/v2 v2.70.1
-<<<<<<< HEAD
-	k8s.io/kubectl v0.25.2
-=======
 	k8s.io/kubectl v0.25.3
->>>>>>> 0cefb3ec
 	k8s.io/metrics v0.25.3
 	sigs.k8s.io/yaml v1.3.0
 )
@@ -164,13 +160,8 @@
 	google.golang.org/protobuf v1.28.0 // indirect
 	gopkg.in/inf.v0 v0.9.1 // indirect
 	gopkg.in/yaml.v3 v3.0.1 // indirect
-<<<<<<< HEAD
-	k8s.io/apiserver v0.25.2 // indirect
-	k8s.io/component-base v0.25.2 // indirect
-=======
-	k8s.io/apiserver v0.25.1 // indirect
+	k8s.io/apiserver v0.25.3 // indirect
 	k8s.io/component-base v0.25.3 // indirect
->>>>>>> 0cefb3ec
 	k8s.io/kube-openapi v0.0.0-20220803162953-67bda5d908f1 // indirect
 	k8s.io/utils v0.0.0-20220728103510-ee6ede2d64ed // indirect
 	oras.land/oras-go v1.2.0 // indirect
