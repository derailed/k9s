# -----------------------------------------------------------------------------
# The base image for building the k9s binary

FROM golang:1.16.2-alpine3.13 AS build

WORKDIR /k9s
COPY go.mod go.sum main.go Makefile ./
COPY internal internal
COPY cmd cmd
RUN apk --no-cache add make git gcc libc-dev curl && make build

# -----------------------------------------------------------------------------
# Build the final Docker image

FROM alpine:3.13.2
<<<<<<< HEAD
ARG KUBECTL_VERSION="v1.18.2"
=======
ARG KUBECTL_VERSION="v1.20.5"
>>>>>>> 6133d43b

COPY --from=build /k9s/execs/k9s /bin/k9s
RUN apk add --update ca-certificates \
  && apk add --update -t deps curl vim \
  && curl -L https://storage.googleapis.com/kubernetes-release/release/${KUBECTL_VERSION}/bin/linux/amd64/kubectl -o /usr/local/bin/kubectl \
  && chmod +x /usr/local/bin/kubectl \
  && apk del --purge deps \
  && rm /var/cache/apk/*

ENTRYPOINT [ "/bin/k9s" ]<|MERGE_RESOLUTION|>--- conflicted
+++ resolved
@@ -13,11 +13,7 @@
 # Build the final Docker image
 
 FROM alpine:3.13.2
-<<<<<<< HEAD
-ARG KUBECTL_VERSION="v1.18.2"
-=======
 ARG KUBECTL_VERSION="v1.20.5"
->>>>>>> 6133d43b
 
 COPY --from=build /k9s/execs/k9s /bin/k9s
 RUN apk add --update ca-certificates \
