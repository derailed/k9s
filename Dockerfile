# -----------------------------------------------------------------------------
# The base image for building the k9s binary

FROM golang:1.15.2-alpine3.12 AS build

WORKDIR /k9s
COPY go.mod go.sum main.go Makefile ./
COPY internal internal
COPY cmd cmd
RUN apk --no-cache add make git gcc libc-dev curl && make build

# -----------------------------------------------------------------------------
# Build the final Docker image

<<<<<<< HEAD
FROM python:3-alpine3.12
=======
FROM alpine:3.12.0
ARG KUBECTL_VERSION="v1.18.2"
>>>>>>> 9406d082

COPY --from=build /k9s/execs/k9s /bin/k9s
RUN apk add --update ca-certificates \
  && apk add --update -t deps curl vim \
  && curl -L https://storage.googleapis.com/kubernetes-release/release/${KUBECTL_VERSION}/bin/linux/amd64/kubectl -o /usr/local/bin/kubectl \
  && chmod +x /usr/local/bin/kubectl \
  && apk del --purge deps \
  && rm /var/cache/apk/* \
  && pip install awscli

# ENTRYPOINT [ "/bin/k9s" ]<|MERGE_RESOLUTION|>--- conflicted
+++ resolved
@@ -12,12 +12,9 @@
 # -----------------------------------------------------------------------------
 # Build the final Docker image
 
-<<<<<<< HEAD
-FROM python:3-alpine3.12
-=======
+
 FROM alpine:3.12.0
 ARG KUBECTL_VERSION="v1.18.2"
->>>>>>> 9406d082
 
 COPY --from=build /k9s/execs/k9s /bin/k9s
 RUN apk add --update ca-certificates \
