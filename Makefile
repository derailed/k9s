NAME    := k9s
PACKAGE := github.com/derailed/$(NAME)
GIT     := $(shell git rev-parse --short HEAD)
<<<<<<< HEAD
DATE     := $(shell date -u +"%Y-%m-%dT%H:%M:%SZ")
VERSION  ?= v0.24.8
=======
SOURCE_DATE_EPOCH ?= $(shell date +%s)
DATE    := $(shell date -u -d @${SOURCE_DATE_EPOCH} +"%Y-%m-%dT%H:%M:%SZ")
VERSION  ?= v0.24.7
>>>>>>> 67fc0e34
IMG_NAME := derailed/k9s
IMAGE    := ${IMG_NAME}:${VERSION}

default: help

test:   ## Run all tests
	@go clean --testcache && go test ./...

cover:  ## Run test coverage suite
	@go test ./... --coverprofile=cov.out
	@go tool cover --html=cov.out

build:  ## Builds the CLI
	@go build \
	-ldflags "-w -s -X ${PACKAGE}/cmd.version=${VERSION} -X ${PACKAGE}/cmd.commit=${GIT} -X ${PACKAGE}/cmd.date=${DATE}" \
	-a -tags netgo -o execs/${NAME} main.go

kubectl-stable-version:  ## Get kubectl latest stable version
	@curl -s https://storage.googleapis.com/kubernetes-release/release/stable.txt

img:    ## Build Docker Image
	@docker build --rm -t ${IMAGE} .

help:
	@grep -E '^[a-zA-Z_-]+:.*?## .*$$' $(MAKEFILE_LIST) | sort | awk 'BEGIN {FS = ":[^:]*?## "}; {printf "\033[38;5;69m%-30s\033[38;5;38m %s\033[0m\n", $$1, $$2}'<|MERGE_RESOLUTION|>--- conflicted
+++ resolved
@@ -1,14 +1,9 @@
 NAME    := k9s
 PACKAGE := github.com/derailed/$(NAME)
 GIT     := $(shell git rev-parse --short HEAD)
-<<<<<<< HEAD
-DATE     := $(shell date -u +"%Y-%m-%dT%H:%M:%SZ")
-VERSION  ?= v0.24.8
-=======
 SOURCE_DATE_EPOCH ?= $(shell date +%s)
 DATE    := $(shell date -u -d @${SOURCE_DATE_EPOCH} +"%Y-%m-%dT%H:%M:%SZ")
-VERSION  ?= v0.24.7
->>>>>>> 67fc0e34
+VERSION  ?= v0.24.8
 IMG_NAME := derailed/k9s
 IMAGE    := ${IMG_NAME}:${VERSION}
 
