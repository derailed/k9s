--- conflicted
+++ resolved
@@ -16,21 +16,13 @@
 
 // Logger tracks logger options.
 type Logger struct {
-<<<<<<< HEAD
-	TailCount      int64 `json:"tail" yaml:"tail"`
-	BufferSize     int   `json:"buffer" yaml:"buffer"`
-	SinceSeconds   int64 `json:"sinceSeconds" yaml:"sinceSeconds"`
-	TextWrap       bool  `json:"textWrap" yaml:"textWrap"`
-	JsonPrettifier bool `json:"jsonPretty" yaml:"jsonPretty"`
-	ShowTime       bool  `json:"showTime" yaml:"showTime"`
-=======
 	TailCount         int64 `json:"tail" yaml:"tail"`
 	BufferSize        int   `json:"buffer" yaml:"buffer"`
 	SinceSeconds      int64 `json:"sinceSeconds" yaml:"sinceSeconds"`
 	TextWrap          bool  `json:"textWrap" yaml:"textWrap"`
 	DisableAutoscroll bool  `json:"disableAutoscroll" yaml:"disableAutoscroll"`
+  JsonPrettifier    bool `json:"jsonPretty" yaml:"jsonPretty"`
 	ShowTime          bool  `json:"showTime" yaml:"showTime"`
->>>>>>> 1e9f85dd
 }
 
 // NewLogger returns a new instance.
