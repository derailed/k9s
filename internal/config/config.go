--- conflicted
+++ resolved
@@ -20,15 +20,8 @@
 var (
 	// K9sConfigFile represents K9s config file location.
 	K9sConfigFile = filepath.Join(K9sHome(), "config.yml")
-<<<<<<< HEAD
-	// K9sLogs represents K9s log.
-	K9sLogs = filepath.Join(os.TempDir(), fmt.Sprintf("k9s-%s.log", MustK9sUser()))
 	// K9sDefaultScreenDumpDir represents a default directory where K9s screen dumps will be persisted.
 	K9sDefaultScreenDumpDir = filepath.Join(os.TempDir(), fmt.Sprintf("k9s-screens-%s", MustK9sUser()))
-=======
-	// K9sDumpDir represents a directory where K9s screen dumps will be persisted.
-	K9sDumpDir = filepath.Join(os.TempDir(), fmt.Sprintf("k9s-screens-%s", MustK9sUser()))
->>>>>>> 265e0561
 )
 
 type (
