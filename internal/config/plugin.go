package config

import (
<<<<<<< HEAD
	"fmt"
	"io/ioutil"
=======
	"os"
>>>>>>> 5166adb7
	"path/filepath"
	"strings"

	"gopkg.in/yaml.v2"
)

// K9sPlugins manages K9s plugins.
var K9sPlugins = filepath.Join(K9sHome(), "plugin.yml")

// Plugins represents a collection of plugins.
type Plugins struct {
	Plugin map[string]Plugin `yaml:"plugin"`
}

// Plugin describes a K9s plugin.
type Plugin struct {
	Scopes      []string `yaml:"scopes"`
	Args        []string `yaml:"args"`
	ShortCut    string   `yaml:"shortCut"`
	Pipes       []string `yaml:"pipes"`
	Description string   `yaml:"description"`
	Command     string   `yaml:"command"`
	Confirm     bool     `yaml:"confirm"`
	Background  bool     `yaml:"background"`
}

func (p Plugin) String() string {
	return fmt.Sprintf("[%s] %s(%s)", p.ShortCut, p.Command, strings.Join(p.Args, " "))
}

// NewPlugins returns a new plugin.
func NewPlugins() Plugins {
	return Plugins{
		Plugin: make(map[string]Plugin),
	}
}

// Load K9s plugins.
func (p Plugins) Load() error {
	return p.LoadPlugins(K9sPlugins)
}

// LoadPlugins loads plugins from a given file.
func (p Plugins) LoadPlugins(path string) error {
	f, err := os.ReadFile(path)
	if err != nil {
		return err
	}

	var pp Plugins
	if err := yaml.Unmarshal(f, &pp); err != nil {
		return err
	}
	for k, v := range pp.Plugin {
		p.Plugin[k] = v
	}

	return nil
}<|MERGE_RESOLUTION|>--- conflicted
+++ resolved
@@ -1,12 +1,7 @@
 package config
 
 import (
-<<<<<<< HEAD
-	"fmt"
-	"io/ioutil"
-=======
 	"os"
->>>>>>> 5166adb7
 	"path/filepath"
 	"strings"
 
