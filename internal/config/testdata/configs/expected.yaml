k9s:
  liveViewAutoRefresh: true
  gpuVendors:
    bozo: bozo/gpu.com
  screenDumpDir: /tmp/k9s-test/screen-dumps
  refreshRate: 100
  apiServerTimeout: 30s
  maxConnRetry: 5
  readOnly: true
  noExitOnCtrlC: false
<<<<<<< HEAD
  allowSuspend: false
=======
  portForwardAddress: localhost
>>>>>>> a61d19de
  ui:
    enableMouse: false
    headless: false
    logoless: false
    crumbsless: false
    splashless: false
    reactive: false
    noIcons: false
    defaultsToFullScreen: false
    useFullGVRTitle: true
  skipLatestRevCheck: false
  disablePodCounting: false
  shellPod:
    image: busybox:1.35.0
    namespace: default
    limits:
      cpu: 100m
      memory: 100Mi
  imageScans:
    enable: false
    exclusions:
      namespaces: []
      labels: {}
  logger:
    tail: 500
    buffer: 800
    sinceSeconds: -1
    textWrap: false
    disableAutoscroll: false
    showTime: false
  thresholds:
    cpu:
      critical: 90
      warn: 70
    memory:
      critical: 90
      warn: 70
  defaultView: ""<|MERGE_RESOLUTION|>--- conflicted
+++ resolved
@@ -8,11 +8,8 @@
   maxConnRetry: 5
   readOnly: true
   noExitOnCtrlC: false
-<<<<<<< HEAD
   allowSuspend: false
-=======
   portForwardAddress: localhost
->>>>>>> a61d19de
   ui:
     enableMouse: false
     headless: false
