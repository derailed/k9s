--- conflicted
+++ resolved
@@ -14,28 +14,16 @@
 
 // ShellPod represents k9s shell configuration.
 type ShellPod struct {
-<<<<<<< HEAD
-	Image            string                    `yaml:"image"`
-	Command          []string                  `yaml:"command,omitempty"`
-	Args             []string                  `yaml:"args,omitempty"`
-	Env              []v1.EnvVar               `yaml:"env,omitempty"`
-	Namespace        string                    `yaml:"namespace"`
-	Limits           Limits                    `yaml:"limits,omitempty"`
-	Labels           map[string]string         `yaml:"labels,omitempty"`
-	ImagePullSecrets []v1.LocalObjectReference `yaml:"imagePullSecrets,omitempty"`
-	ImagePullPolicy  v1.PullPolicy             `yaml:"imagePullPolicy,omitempty"`
-	TTY              bool                      `yaml:"tty,omitempty"`
-=======
 	Image            string                    `json:"image" yaml:"image"`
 	Command          []string                  `json:"command,omitempty" yaml:"command,omitempty"`
 	Args             []string                  `json:"args,omitempty" yaml:"args,omitempty"`
+	Env              []v1.EnvVar               `json:"env,omitempty" yaml:"env,omitempty"`
 	Namespace        string                    `json:"namespace" yaml:"namespace"`
 	Limits           Limits                    `json:"limits,omitempty" yaml:"limits,omitempty"`
 	Labels           map[string]string         `json:"labels,omitempty" yaml:"labels,omitempty"`
 	ImagePullSecrets []v1.LocalObjectReference `json:"imagePullSecrets,omitempty" yaml:"imagePullSecrets,omitempty"`
 	ImagePullPolicy  v1.PullPolicy             `json:"imagePullPolicy,omitempty" yaml:"imagePullPolicy,omitempty"`
 	TTY              bool                      `json:"tty,omitempty" yaml:"tty,omitempty"`
->>>>>>> 356c5613
 }
 
 // NewShellPod returns a new instance.
