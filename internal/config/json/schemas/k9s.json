--- conflicted
+++ resolved
@@ -103,13 +103,10 @@
             "buffer": {"type": "integer"},
             "sinceSeconds": {"type": "integer"},
             "textWrap": {"type": "boolean"},
-<<<<<<< HEAD
             "showTime": {"type": "boolean"},
-            "jsonPretty": {"type": "boolean"}
-=======
+            "jsonPretty": {"type": "boolean"},
             "disableAutoscroll": {"type": "boolean"},
             "showTime": {"type": "boolean"}
->>>>>>> 1e9f85dd
           }
         },
         "thresholds": {
