--- conflicted
+++ resolved
@@ -15,11 +15,8 @@
         "noExitOnCtrlC": { "type": "boolean" },
         "skipLatestRevCheck": { "type": "boolean" },
         "disablePodCounting": { "type": "boolean" },
-<<<<<<< HEAD
         "defaultView": { "type": "string" },
-=======
         "portForwardAddress": { "type": "string" },
->>>>>>> 0320ba38
         "ui": {
           "type": "object",
           "additionalProperties": false,
