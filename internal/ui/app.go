--- conflicted
+++ resolved
@@ -205,20 +205,6 @@
 	return a.cmdBuff.IsActive() && !a.cmdBuff.Empty()
 }
 
-<<<<<<< HEAD
-func (a *App) quitCmd(evt *tcell.EventKey) *tcell.EventKey {
-	if a.InCmdMode() {
-		return evt
-	}
-
-	if !a.Config.K9s.NoExitOnCtrlC {
-		a.BailOut()
-	}
-
-	// overwrite the default ctrl-c behavior of tview
-	return nil
-}
-
 func (a *App) suspendCmd(evt *tcell.EventKey) *tcell.EventKey {
 	if a.InCmdMode() {
 		return evt
@@ -234,8 +220,6 @@
 	return nil
 }
 
-=======
->>>>>>> b5710af3
 // InCmdMode check if command mode is active.
 func (a *App) InCmdMode() bool {
 	return a.Prompt().InCmdMode()
