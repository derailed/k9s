package render

import (
	"fmt"
	"strconv"
	"strings"

	"github.com/derailed/k9s/internal/client"
	"github.com/derailed/tview"
	"github.com/gdamore/tcell"
	v1 "k8s.io/api/core/v1"
	"k8s.io/apimachinery/pkg/api/resource"
	"k8s.io/apimachinery/pkg/apis/meta/v1/unstructured"
	"k8s.io/apimachinery/pkg/runtime"
	"k8s.io/apimachinery/pkg/runtime/schema"
	mv1beta1 "k8s.io/metrics/pkg/apis/metrics/v1beta1"
)

// Pod renders a K8s Pod to screen.
type Pod struct{}

// ColorerFunc colors a resource row.
func (p Pod) ColorerFunc() ColorerFunc {
	return func(ns string, h Header, re RowEvent) tcell.Color {
		c := DefaultColorer(ns, h, re)

		statusCol := h.IndexOf("STATUS", true)
		if statusCol == -1 {
			return c
		}
		status := strings.TrimSpace(re.Row.Fields[statusCol])
		switch status {
		case ContainerCreating, PodInitializing:
			c = AddColor
		case Initialized:
			c = HighlightColor
		case Completed:
			c = CompletedColor
		case Running:
			c = StdColor
			if !Happy(ns, h, re.Row) {
				c = ErrColor
			}
		case Terminating:
			c = KillColor
		default:
			if !Happy(ns, h, re.Row) {
				c = ErrColor
			}
		}
		return c
	}
}

// Header returns a header row.
func (Pod) Header(ns string) Header {
	return Header{
		HeaderColumn{Name: "NAMESPACE"},
		HeaderColumn{Name: "NAME"},
		HeaderColumn{Name: "READY"},
		HeaderColumn{Name: "RESTARTS", Align: tview.AlignRight},
		HeaderColumn{Name: "STATUS"},
		HeaderColumn{Name: "CPU", Align: tview.AlignRight, MX: true},
		HeaderColumn{Name: "MEM", Align: tview.AlignRight, MX: true},
		HeaderColumn{Name: "%CPU/R", Align: tview.AlignRight, MX: true},
		HeaderColumn{Name: "%MEM/R", Align: tview.AlignRight, MX: true},
		HeaderColumn{Name: "%CPU/L", Align: tview.AlignRight, MX: true},
		HeaderColumn{Name: "%MEM/L", Align: tview.AlignRight, MX: true},
		HeaderColumn{Name: "IP"},
		HeaderColumn{Name: "NODE"},
		HeaderColumn{Name: "QOS", Wide: true},
		HeaderColumn{Name: "LABELS", Wide: true},
		HeaderColumn{Name: "VALID", Wide: true},
		HeaderColumn{Name: "AGE", Time: true, Decorator: AgeDecorator},
	}
}

// Render renders a K8s resource to screen.
func (p Pod) Render(o interface{}, ns string, r *Row) error {
	pwm, ok := o.(*PodWithMetrics)
	if !ok {
		return fmt.Errorf("Expected PodWithMetrics, but got %T", o)
	}

	var po v1.Pod
	if err := runtime.DefaultUnstructuredConverter.FromUnstructured(pwm.Raw.Object, &po); err != nil {
		return err
	}

	ss := po.Status.ContainerStatuses
	cr, _, rc := p.Statuses(ss)
	c, perc := p.gatherPodMX(&po, pwm.MX)
	phase := p.Phase(&po)
	r.ID = client.MetaFQN(po.ObjectMeta)
	r.Fields = Fields{
		po.Namespace,
		po.ObjectMeta.Name,
		strconv.Itoa(cr) + "/" + strconv.Itoa(len(ss)),
		strconv.Itoa(rc),
		phase,
		c.cpu,
		c.mem,
		perc.cpu,
		perc.mem,
		perc.cpuLim,
		perc.memLim,
		na(po.Status.PodIP),
		na(po.Spec.NodeName),
		p.mapQOS(po.Status.QOSClass),
		mapToStr(po.Labels),
		asStatus(p.diagnose(phase, cr, len(ss))),
		toAge(po.ObjectMeta.CreationTimestamp),
	}

	return nil
}

func (p Pod) diagnose(phase string, cr, ct int) error {
	if phase == Completed {
		return nil
	}
	if cr != ct || ct == 0 {
		return fmt.Errorf("container ready check failed: %d of %d", cr, ct)
	}

	return nil
}

// ----------------------------------------------------------------------------
// Helpers...

// PodWithMetrics represents a pod and its metrics.
type PodWithMetrics struct {
	Raw *unstructured.Unstructured
	MX  *mv1beta1.PodMetrics
}

// GetObjectKind returns a schema object.
func (p *PodWithMetrics) GetObjectKind() schema.ObjectKind {
	return nil
}

// DeepCopyObject returns a container copy.
func (p *PodWithMetrics) DeepCopyObject() runtime.Object {
	return p
}

func (*Pod) gatherPodMX(pod *v1.Pod, mx *mv1beta1.PodMetrics) (c, p metric) {
	c, p = noMetric(), noMetric()
	if mx == nil {
		return
	}

	cpu, mem := currentRes(mx)
	c = metric{
		cpu: ToMillicore(cpu.MilliValue()),
		mem: ToMi(client.ToMB(mem.Value())),
	}

	rc, rm, rcInvalid, rmInvalid := requestedRes(pod.Spec.Containers)
	lc, lm, lcInvalid, lmInvalid := resourceLimits(pod.Spec.Containers)

	cpuPerc := client.ToPercentage(cpu.MilliValue(), rc.MilliValue())
	memPerc := client.ToPercentage(client.ToMB(mem.Value()), client.ToMB(rm.Value()))
	cpuLimPerc := client.ToPercentage(cpu.MilliValue(), lc.MilliValue())
	memLimPerc := client.ToPercentage(client.ToMB(mem.Value()), client.ToMB(lm.Value()))
	p = metric{
<<<<<<< HEAD
		cpu:    IntToStr(cpuPerc),
		mem:    IntToStr(memPerc),
		cpuLim: IntToStr(cpuLimPerc),
		memLim: IntToStr(memLimPerc),
	}

	if cpuPerc > 100 {
		p.cpu = "[orangered]" + p.cpu
	}
	if memPerc > 100 {
		p.mem = "[orangered]" + p.mem
	}
	if cpuLimPerc > 90 {
		p.cpuLim = "[red]" + p.cpuLim
	}
	if memLimPerc > 90 {
		p.memLim = "[red]" + p.memLim
	}
	if rcInvalid {
		p.cpu = "n/a"
	}
	if rmInvalid {
		p.mem = "n/a"
	}
	if lcInvalid {
		p.cpuLim = "n/a"
	}
	if lmInvalid {
		p.memLim = "n/a"
=======
		cpu:    client.ToPercentageStr(cpu.MilliValue(), rc.MilliValue()),
		mem:    client.ToPercentageStr(client.ToMB(mem.Value()), client.ToMB(rm.Value())),
		cpuLim: client.ToPercentageStr(cpu.MilliValue(), lc.MilliValue()),
		memLim: client.ToPercentageStr(client.ToMB(mem.Value()), client.ToMB(lm.Value())),
>>>>>>> 0c425f2e
	}

	return
}

func containerResources(co v1.Container) (cpu, mem *resource.Quantity) {
	req, limit := co.Resources.Requests, co.Resources.Limits
	switch {
	case len(req) != 0:
		cpu, mem = req.Cpu(), req.Memory()
	case len(limit) != 0:
		cpu, mem = limit.Cpu(), limit.Memory()
	}

	return
}

func containerLimits(co v1.Container) (cpu, mem *resource.Quantity) {
	limit := co.Resources.Limits
	if len(limit) == 0 {
		return nil, nil
	}
	return limit.Cpu(), limit.Memory()
}

func resourceLimits(cc []v1.Container) (cpu, mem resource.Quantity, cpuInvalid, memInvalid bool) {
	for _, co := range cc {
		limit := co.Resources.Limits
		if len(limit) == 0 {
			cpuInvalid = true
			memInvalid = true
			continue
		}
		if limit.Cpu() != nil {
			cpu.Add(*limit.Cpu())
		} else {
			cpuInvalid = true
		}
		if limit.Memory() != nil {
			mem.Add(*limit.Memory())
		} else {
			memInvalid = true
		}
	}
	if cpu.IsZero() {
		cpuInvalid = true
	}
	if mem.IsZero() {
		memInvalid = true
	}
	return
}

func requestedRes(cc []v1.Container) (cpu, mem resource.Quantity, cpuInvalid, memInvalid bool) {
	for _, co := range cc {
		c, m := containerResources(co)
		if c != nil {
			cpu.Add(*c)
		} else {
			cpuInvalid = true
		}
		if m != nil {
			mem.Add(*m)
		} else {
			memInvalid = true
		}
	}
	if cpu.IsZero() {
		cpuInvalid = true
	}
	if mem.IsZero() {
		memInvalid = true
	}
	return
}

func currentRes(mx *mv1beta1.PodMetrics) (cpu, mem resource.Quantity) {
	if mx == nil {
		return
	}
	for _, co := range mx.Containers {
		c, m := co.Usage.Cpu(), co.Usage.Memory()
		cpu.Add(*c)
		mem.Add(*m)
	}
	return
}

func (*Pod) mapQOS(class v1.PodQOSClass) string {
	switch class {
	case v1.PodQOSGuaranteed:
		return "GA"
	case v1.PodQOSBurstable:
		return "BU"
	default:
		return "BE"
	}
}

// Statuses reports current pod container statuses.
func (*Pod) Statuses(ss []v1.ContainerStatus) (cr, ct, rc int) {
	for _, c := range ss {
		if c.State.Terminated != nil {
			ct++
		}
		if c.Ready {
			cr = cr + 1
		}
		rc += int(c.RestartCount)
	}

	return
}

// Phase reports the given pod phase.
func (p *Pod) Phase(po *v1.Pod) string {
	status := string(po.Status.Phase)
	if po.Status.Reason != "" {
		if po.DeletionTimestamp != nil && po.Status.Reason == "NodeLost" {
			return "Unknown"
		}
		status = po.Status.Reason
	}

	status, ok := p.initContainerPhase(po.Status, len(po.Spec.InitContainers), status)
	if ok {
		return status
	}

	status, ok = p.containerPhase(po.Status, status)
	if ok && status == Completed {
		status = Running
	}
	if po.DeletionTimestamp == nil {
		return status
	}

	return Terminating
}

func (*Pod) containerPhase(st v1.PodStatus, status string) (string, bool) {
	var running bool
	for i := len(st.ContainerStatuses) - 1; i >= 0; i-- {
		cs := st.ContainerStatuses[i]
		switch {
		case cs.State.Waiting != nil && cs.State.Waiting.Reason != "":
			status = cs.State.Waiting.Reason
		case cs.State.Terminated != nil && cs.State.Terminated.Reason != "":
			status = cs.State.Terminated.Reason
		case cs.State.Terminated != nil:
			if cs.State.Terminated.Signal != 0 {
				status = "Signal:" + strconv.Itoa(int(cs.State.Terminated.Signal))
			} else {
				status = "ExitCode:" + strconv.Itoa(int(cs.State.Terminated.ExitCode))
			}
		case cs.Ready && cs.State.Running != nil:
			running = true
		}
	}

	return status, running
}

func (*Pod) initContainerPhase(st v1.PodStatus, initCount int, status string) (string, bool) {
	for i, cs := range st.InitContainerStatuses {
		s := checkContainerStatus(cs, i, initCount)
		if s == "" {
			continue
		}
		return s, true
	}

	return status, false
}

// ----------------------------------------------------------------------------
// Helpers..

func checkContainerStatus(cs v1.ContainerStatus, i, initCount int) string {
	switch {
	case cs.State.Terminated != nil:
		if cs.State.Terminated.ExitCode == 0 {
			return ""
		}
		if cs.State.Terminated.Reason != "" {
			return "Init:" + cs.State.Terminated.Reason
		}
		if cs.State.Terminated.Signal != 0 {
			return "Init:Signal:" + strconv.Itoa(int(cs.State.Terminated.Signal))
		}
		return "Init:ExitCode:" + strconv.Itoa(int(cs.State.Terminated.ExitCode))
	case cs.State.Waiting != nil && cs.State.Waiting.Reason != "" && cs.State.Waiting.Reason != "PodInitializing":
		return "Init:" + cs.State.Waiting.Reason
	default:
		return "Init:" + strconv.Itoa(i) + "/" + strconv.Itoa(initCount)
	}
}<|MERGE_RESOLUTION|>--- conflicted
+++ resolved
@@ -165,42 +165,35 @@
 	cpuLimPerc := client.ToPercentage(cpu.MilliValue(), lc.MilliValue())
 	memLimPerc := client.ToPercentage(client.ToMB(mem.Value()), client.ToMB(lm.Value()))
 	p = metric{
-<<<<<<< HEAD
-		cpu:    IntToStr(cpuPerc),
-		mem:    IntToStr(memPerc),
-		cpuLim: IntToStr(cpuLimPerc),
-		memLim: IntToStr(memLimPerc),
-	}
-
-	if cpuPerc > 100 {
-		p.cpu = "[orangered]" + p.cpu
-	}
-	if memPerc > 100 {
-		p.mem = "[orangered]" + p.mem
-	}
-	if cpuLimPerc > 90 {
-		p.cpuLim = "[red]" + p.cpuLim
-	}
-	if memLimPerc > 90 {
-		p.memLim = "[red]" + p.memLim
-	}
-	if rcInvalid {
-		p.cpu = "n/a"
-	}
-	if rmInvalid {
-		p.mem = "n/a"
-	}
-	if lcInvalid {
-		p.cpuLim = "n/a"
-	}
-	if lmInvalid {
-		p.memLim = "n/a"
-=======
 		cpu:    client.ToPercentageStr(cpu.MilliValue(), rc.MilliValue()),
 		mem:    client.ToPercentageStr(client.ToMB(mem.Value()), client.ToMB(rm.Value())),
 		cpuLim: client.ToPercentageStr(cpu.MilliValue(), lc.MilliValue()),
 		memLim: client.ToPercentageStr(client.ToMB(mem.Value()), client.ToMB(lm.Value())),
->>>>>>> 0c425f2e
+	}
+
+	if cpuPerc > 100 {
+		p.cpu = "[orangered]" + p.cpu
+	}
+	if memPerc > 100 {
+		p.mem = "[orangered]" + p.mem
+	}
+	if cpuLimPerc > 90 {
+		p.cpuLim = "[red]" + p.cpuLim
+	}
+	if memLimPerc > 90 {
+		p.memLim = "[red]" + p.memLim
+	}
+	if rcInvalid {
+		p.cpu = "n/a"
+	}
+	if rmInvalid {
+		p.mem = "n/a"
+	}
+	if lcInvalid {
+		p.cpuLim = "n/a"
+	}
+	if lmInvalid {
+		p.memLim = "n/a"
 	}
 
 	return
