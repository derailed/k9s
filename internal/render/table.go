// SPDX-License-Identifier: Apache-2.0
// Copyright Authors of K9s

package render

import (
	"encoding/json"
	"fmt"
	"log/slog"
	"strings"
	"sync"

	"github.com/derailed/k9s/internal/client"
	"github.com/derailed/k9s/internal/model1"
	"k8s.io/apimachinery/pkg/api/meta"
	metav1 "k8s.io/apimachinery/pkg/apis/meta/v1"
	"k8s.io/apimachinery/pkg/util/sets"
)

const ageTableCol = "Age"

<<<<<<< HEAD
var DurationColumns = sets.New("First Seen", "Last Seen")
=======
var ageCols = sets.New("Last Seen", "First Seen", "Age")
>>>>>>> b68b68e2

// Table renders a tabular resource to screen.
type Table struct {
	Base
	table    *metav1.Table
	header   model1.Header
	ageIndex int
	mx       sync.RWMutex
}

func (*Table) IsGeneric() bool {
	return true
}

func (t *Table) setAgeIndex(idx int) {
	t.mx.Lock()
	defer t.mx.Unlock()
	t.ageIndex = idx
}

func (t *Table) getAgeIndex() int {
	t.mx.RLock()
	defer t.mx.RUnlock()
	return t.ageIndex
}

// SetTable sets the tabular resource.
func (t *Table) SetTable(ns string, table *metav1.Table) {
	t.table = table
	t.header = t.Header(ns)
}

// ColorerFunc colors a resource row.
func (*Table) ColorerFunc() model1.ColorerFunc {
	return model1.DefaultColorer
}

// Header returns a header row.
func (t *Table) Header(string) model1.Header {
	return t.doHeader(t.defaultHeader())
}

// Header returns a header row.
func (t *Table) defaultHeader() model1.Header {
	if t.table == nil {
		return model1.Header{}
	}
	h := make(model1.Header, 0, len(t.table.ColumnDefinitions))
	for i, c := range t.table.ColumnDefinitions {
		if c.Name == ageTableCol {
			t.setAgeIndex(i)
			continue
		}
<<<<<<< HEAD
		h = append(h, model1.HeaderColumn{Name: strings.ToUpper(c.Name), Attrs: model1.Attrs{Time: DurationColumns.Has(c.Name)}})
=======
		timeCol := ageCols.Has(c.Name)
		h = append(h, model1.HeaderColumn{Name: strings.ToUpper(c.Name), Attrs: model1.Attrs{Time: timeCol}})
>>>>>>> b68b68e2
	}
	if t.getAgeIndex() > 0 {
		h = append(h, model1.HeaderColumn{Name: "AGE", Attrs: model1.Attrs{Time: true}})
	}

	return h
}

// Render renders a K8s resource to screen.
func (t *Table) Render(o any, ns string, r *model1.Row) error {
	row, ok := o.(metav1.TableRow)
	if !ok {
		return fmt.Errorf("expected TableRow, but got %T", o)
	}
	if err := t.defaultRow(&row, ns, r); err != nil {
		return err
	}
	if t.specs.isEmpty() {
		return nil
	}
	cols, err := t.specs.realize(row.Object.Object, t.defaultHeader(), r)
	if err != nil {
		return err
	}
	cols.hydrateRow(r)

	return nil
}

func (t *Table) defaultRow(row *metav1.TableRow, ns string, r *model1.Row) error {
	th := t.header
	ons, name := ns, UnknownValue
	switch {
	case row.Object.Object != nil:
		if m, _ := meta.Accessor(row.Object.Object); m != nil {
			ons, name = m.GetNamespace(), m.GetName()
		}
	case row.Object.Raw != nil:
		var pm metav1.PartialObjectMetadata
		if err := json.Unmarshal(row.Object.Raw, &pm); err != nil {
			return err
		}
		ons, name = pm.Namespace, pm.Name
	default:
		if idx, ok := th.IndexOf("NAME", true); ok && idx >= 0 && idx < len(row.Cells) {
			name = row.Cells[idx].(string)
		}
		if idx, ok := th.IndexOf("NAMESPACE", true); ok && idx >= 0 && idx < len(row.Cells) {
			ons = row.Cells[idx].(string)
		}
	}

	if client.IsClusterWide(ons) {
		ons = client.ClusterScope
	}
	r.ID = client.FQN(ons, name)
	r.Fields = make(model1.Fields, 0, len(th))
	var (
		age    any
		ageIdx = t.getAgeIndex()
	)
	for i, c := range row.Cells {
		if ageIdx > 0 && i == ageIdx {
			age = c
			continue
		}
		if c == nil {
			r.Fields = append(r.Fields, Blank)
			continue
		}
		r.Fields = append(r.Fields, fmt.Sprintf("%v", c))
	}
	if d, ok := age.(string); ok {
		r.Fields = append(r.Fields, d)
	} else if ageIdx > 0 {
		slog.Warn("No Duration detected on age field")
		r.Fields = append(r.Fields, NAValue)
	}

	return nil
}<|MERGE_RESOLUTION|>--- conflicted
+++ resolved
@@ -19,11 +19,7 @@
 
 const ageTableCol = "Age"
 
-<<<<<<< HEAD
-var DurationColumns = sets.New("First Seen", "Last Seen")
-=======
 var ageCols = sets.New("Last Seen", "First Seen", "Age")
->>>>>>> b68b68e2
 
 // Table renders a tabular resource to screen.
 type Table struct {
@@ -77,12 +73,10 @@
 			t.setAgeIndex(i)
 			continue
 		}
-<<<<<<< HEAD
-		h = append(h, model1.HeaderColumn{Name: strings.ToUpper(c.Name), Attrs: model1.Attrs{Time: DurationColumns.Has(c.Name)}})
-=======
-		timeCol := ageCols.Has(c.Name)
-		h = append(h, model1.HeaderColumn{Name: strings.ToUpper(c.Name), Attrs: model1.Attrs{Time: timeCol}})
->>>>>>> b68b68e2
+		h = append(h, model1.HeaderColumn{
+      Name: strings.ToUpper(c.Name), 
+      Attrs: model1.Attrs{Time: ageCols.Has(c.Name)},
+    })
 	}
 	if t.getAgeIndex() > 0 {
 		h = append(h, model1.HeaderColumn{Name: "AGE", Attrs: model1.Attrs{Time: true}})
