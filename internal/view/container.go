package view

import (
	"errors"
	"fmt"
	"net"
	"strings"

	"github.com/derailed/k9s/internal/client"
	"github.com/derailed/k9s/internal/render"
	"github.com/derailed/k9s/internal/ui"
	"github.com/gdamore/tcell"
	"github.com/rs/zerolog/log"
)

const (
	containerTitle = "Containers"
	portsCol       = 13
)

// Container represents a container view.
type Container struct {
	ResourceViewer
}

// NewContainer returns a new container view.
func NewContainer(gvr client.GVR) ResourceViewer {
	c := Container{}
	c.ResourceViewer = NewLogsExtender(NewBrowser(gvr), c.selectedContainer)
	c.SetEnvFn(c.k9sEnv)
	c.GetTable().SetEnterFn(c.viewLogs)
	c.GetTable().SetColorerFn(render.Container{}.ColorerFunc())
	c.SetBindKeysFn(c.bindKeys)

	return &c
}

// Name returns the component name.
func (c *Container) Name() string { return containerTitle }

func (c *Container) bindDangerousKeys(aa ui.KeyActions) {
	aa.Add(ui.KeyActions{
		ui.KeyS: ui.NewKeyAction("Shell", c.shellCmd, true),
	})
}

func (c *Container) bindKeys(aa ui.KeyActions) {
	aa.Delete(tcell.KeyCtrlSpace, ui.KeySpace)

	if !c.App().Config.K9s.GetReadOnly() {
		c.bindDangerousKeys(aa)
	}

	aa.Add(ui.KeyActions{
		ui.KeyShiftF:   ui.NewKeyAction("PortForward", c.portFwdCmd, true),
		ui.KeyShiftC:   ui.NewKeyAction("Sort CPU", c.GetTable().SortColCmd(6, false), false),
		ui.KeyShiftM:   ui.NewKeyAction("Sort MEM", c.GetTable().SortColCmd(7, false), false),
		ui.KeyShiftX:   ui.NewKeyAction("Sort %CPU (REQ)", c.GetTable().SortColCmd(8, false), false),
		ui.KeyShiftZ:   ui.NewKeyAction("Sort %MEM (REQ)", c.GetTable().SortColCmd(9, false), false),
		tcell.KeyCtrlX: ui.NewKeyAction("Sort %CPU (LIM)", c.GetTable().SortColCmd(8, false), false),
		tcell.KeyCtrlQ: ui.NewKeyAction("Sort %MEM (LIM)", c.GetTable().SortColCmd(9, false), false),
	})
}

func (c *Container) k9sEnv() K9sEnv {
	env := defaultK9sEnv(c.App(), c.GetTable().GetSelectedItem(), c.GetTable().GetSelectedRow())
	ns, n := client.Namespaced(c.GetTable().Path)
	env["POD"] = n
	env["NAMESPACE"] = ns

	return env
}

func (c *Container) selectedContainer() string {
	tokens := strings.Split(c.GetTable().GetSelectedItem(), "/")
	return tokens[0]
}

func (c *Container) viewLogs(app *App, model ui.Tabular, gvr, path string) {
	c.ResourceViewer.(*LogsExtender).showLogs(c.GetTable().Path, false)
}

// Handlers...

func (c *Container) shellCmd(evt *tcell.EventKey) *tcell.EventKey {
	sel := c.GetTable().GetSelectedItem()
	if sel == "" {
		return evt
	}

	c.Stop()
	defer c.Start()
	shellIn(c.App(), c.GetTable().Path, sel)

	return nil
}

func (c *Container) portFwdCmd(evt *tcell.EventKey) *tcell.EventKey {
	path := c.GetTable().GetSelectedItem()
	if path == "" {
		return evt
	}

	log.Debug().Msgf("CONTAINER-SEL %q", path)
	if _, ok := c.App().factory.ForwarderFor(fwFQN(c.GetTable().Path, path)); ok {
		c.App().Flash().Err(fmt.Errorf("A PortForward already exist on container %s", c.GetTable().Path))
		return nil
	}

	ports, ok := c.isForwardable(path)
	if !ok {
		return nil
	}
	log.Debug().Msgf("CONTAINER-PORTS %#v", ports)
	ShowPortForwards(c, c.GetTable().Path, ports, startFwdCB)

	return nil
}

func (c *Container) isForwardable(path string) ([]string, bool) {
	state := c.GetTable().GetSelectedCell(3)
	if state != "Running" {
		c.App().Flash().Err(fmt.Errorf("Container %s is not running?", path))
		return nil, false
	}

	portC := c.GetTable().GetSelectedCell(portsCol)
	ports := strings.Split(portC, ",")
	if len(ports) == 0 {
		c.App().Flash().Err(errors.New("Container exposes no ports"))
		return nil, false
	}

	pp := make([]string, 0, len(ports))
	for _, p := range ports {
		if !isTCPPort(p) {
			continue
		}
		pp = append(pp, path+"/"+p)
	}

<<<<<<< HEAD
func (c *Container) portForward(address, lport, cport string) {
	err := tryListenPort(lport)
	if err != nil {
		c.App().Flash().Err(err)
		return
	}

	co := c.GetTable().GetSelectedCell(0)
	pf := dao.NewPortForwarder(c.App().Conn())
	ports := []string{lport + ":" + cport}
	fw, err := pf.Start(c.GetTable().Path, co, address, ports)
	if err != nil {
		c.App().Flash().Err(err)
		return
	}

	log.Debug().Msgf(">>> Starting port forward %q %v", c.GetTable().Path, ports)
	go c.runForward(pf, fw)
}

func (c *Container) runForward(pf *dao.PortForwarder, f *portforward.PortForwarder) {
	c.App().QueueUpdateDraw(func() {
		c.App().factory.AddForwarder(pf)
		c.App().Flash().Infof("PortForward activated %s:%s", pf.Path(), pf.Ports()[0])
		dialog.DismissPortForward(c.App().Content.Pages)
	})

	pf.SetActive(true)
	if err := f.ForwardPorts(); err != nil {
		c.App().Flash().Err(err)
		return
	}
	c.App().QueueUpdateDraw(func() {
		c.App().factory.DeleteForwarder(pf.FQN())
		pf.SetActive(false)
	})
}

func tryListenPort(port string) error {
	server, err := net.Listen("tcp", fmt.Sprintf(":%s", port))
	if err != nil {
		return err
	}
	return server.Close()
=======
	return pp, true
>>>>>>> fd347991
}<|MERGE_RESOLUTION|>--- conflicted
+++ resolved
@@ -139,43 +139,7 @@
 		pp = append(pp, path+"/"+p)
 	}
 
-<<<<<<< HEAD
-func (c *Container) portForward(address, lport, cport string) {
-	err := tryListenPort(lport)
-	if err != nil {
-		c.App().Flash().Err(err)
-		return
-	}
-
-	co := c.GetTable().GetSelectedCell(0)
-	pf := dao.NewPortForwarder(c.App().Conn())
-	ports := []string{lport + ":" + cport}
-	fw, err := pf.Start(c.GetTable().Path, co, address, ports)
-	if err != nil {
-		c.App().Flash().Err(err)
-		return
-	}
-
-	log.Debug().Msgf(">>> Starting port forward %q %v", c.GetTable().Path, ports)
-	go c.runForward(pf, fw)
-}
-
-func (c *Container) runForward(pf *dao.PortForwarder, f *portforward.PortForwarder) {
-	c.App().QueueUpdateDraw(func() {
-		c.App().factory.AddForwarder(pf)
-		c.App().Flash().Infof("PortForward activated %s:%s", pf.Path(), pf.Ports()[0])
-		dialog.DismissPortForward(c.App().Content.Pages)
-	})
-
-	pf.SetActive(true)
-	if err := f.ForwardPorts(); err != nil {
-		c.App().Flash().Err(err)
-		return
-	}
-	c.App().QueueUpdateDraw(func() {
-		c.App().factory.DeleteForwarder(pf.FQN())
-		pf.SetActive(false)
-	})
+	return pp, true
 }
 
 func tryListenPort(port string) error {
@@ -184,7 +148,4 @@
 		return err
 	}
 	return server.Close()
-=======
-	return pp, true
->>>>>>> fd347991
 }