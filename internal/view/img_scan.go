// SPDX-License-Identifier: Apache-2.0
// Copyright Authors of K9s

package view

import (
	"errors"
	"runtime"
	"strings"

	"github.com/derailed/k9s/internal/client"
	"github.com/derailed/k9s/internal/render"
	"github.com/derailed/k9s/internal/ui"
	"github.com/derailed/tcell/v2"
)

const (
	imgScanTitle = "Scans"
	browseOSX    = "open"
	browseLinux  = "sensible-browser"
	cveGovURL    = "https://nvd.nist.gov/vuln/detail/"
	ghsaURL      = "https://github.com/advisories/"
)

// ImageScan represents an image vulnerability scan view.
type ImageScan struct {
	ResourceViewer
}

// NewImageScan returns a new scans view.
func NewImageScan(gvr client.GVR) ResourceViewer {
	v := ImageScan{}
	v.ResourceViewer = NewBrowser(gvr)
	v.AddBindKeysFn(v.bindKeys)
	v.GetTable().SetEnterFn(v.viewCVE)
	v.GetTable().SetSortCol("SEVERITY", true)

	return &v
}

// Name returns the component name.
func (s *ImageScan) Name() string { return imgScanTitle }

<<<<<<< HEAD
func (c *ImageScan) bindKeys(aa ui.KeyActions) {
	aa.Delete(ui.KeyShiftA, ui.KeyShiftN, tcell.KeyCtrlW, tcell.KeyCtrlT)
=======
func (c *ImageScan) bindKeys(aa *ui.KeyActions) {
	aa.Delete(ui.KeyShiftA, ui.KeyShiftN, tcell.KeyCtrlZ, tcell.KeyCtrlW)
>>>>>>> 0d165310

	aa.Bulk(ui.KeyMap{
		ui.KeyShiftL: ui.NewKeyAction("Sort Lib", c.GetTable().SortColCmd("LIBRARY", false), true),
		ui.KeyShiftS: ui.NewKeyAction("Sort Severity", c.GetTable().SortColCmd("SEVERITY", false), true),
		ui.KeyShiftF: ui.NewKeyAction("Sort Fixed-in", c.GetTable().SortColCmd("FIXED-IN", false), true),
		ui.KeyShiftV: ui.NewKeyAction("Sort Vulnerability", c.GetTable().SortColCmd("VULNERABILITY", false), true),
	})
}

func (s *ImageScan) viewCVE(app *App, _ ui.Tabular, _ client.GVR, path string) {
	bin := browseLinux
	if runtime.GOOS == "darwin" {
		bin = browseOSX
	}

	tt := strings.Split(path, "|")
	if len(tt) < 7 {
		app.Flash().Errf("parse path failed: %s", path)
	}
	cve := tt[render.CVEParseIdx]
	site := cveGovURL
	if strings.Index(cve, "GHSA") == 0 {
		site = ghsaURL
	}
	site += cve

	ok, errChan, _ := run(app, shellOpts{
		background: true,
		binary:     bin,
		args:       []string{site},
	})
	if !ok {
		app.Flash().Errf("unable to run browser command")
		return
	}
	var errs error
	for e := range errChan {
		errs = errors.Join(e)
	}
	if errs != nil {
		app.Flash().Err(errs)
	}
}<|MERGE_RESOLUTION|>--- conflicted
+++ resolved
@@ -41,13 +41,8 @@
 // Name returns the component name.
 func (s *ImageScan) Name() string { return imgScanTitle }
 
-<<<<<<< HEAD
-func (c *ImageScan) bindKeys(aa ui.KeyActions) {
-	aa.Delete(ui.KeyShiftA, ui.KeyShiftN, tcell.KeyCtrlW, tcell.KeyCtrlT)
-=======
 func (c *ImageScan) bindKeys(aa *ui.KeyActions) {
-	aa.Delete(ui.KeyShiftA, ui.KeyShiftN, tcell.KeyCtrlZ, tcell.KeyCtrlW)
->>>>>>> 0d165310
+	aa.Delete(ui.KeyShiftA, ui.KeyShiftN, tcell.KeyCtrlT, tcell.KeyCtrlW)
 
 	aa.Bulk(ui.KeyMap{
 		ui.KeyShiftL: ui.NewKeyAction("Sort Lib", c.GetTable().SortColCmd("LIBRARY", false), true),
