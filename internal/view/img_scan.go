--- conflicted
+++ resolved
@@ -41,14 +41,8 @@
 // Name returns the component name.
 func (*ImageScan) Name() string { return imgScanTitle }
 
-<<<<<<< HEAD
-func (c *ImageScan) bindKeys(aa *ui.KeyActions) {
+func (i *ImageScan) bindKeys(aa *ui.KeyActions) {
 	aa.Delete(ui.KeyShiftA, ui.KeyShiftN, tcell.KeyCtrlT, tcell.KeyCtrlW)
-
-=======
-func (i *ImageScan) bindKeys(aa *ui.KeyActions) {
-	aa.Delete(ui.KeyShiftA, ui.KeyShiftN, tcell.KeyCtrlZ, tcell.KeyCtrlW)
->>>>>>> a61d19de
 	aa.Bulk(ui.KeyMap{
 		ui.KeyShiftL: ui.NewKeyAction("Sort Lib", i.GetTable().SortColCmd("LIBRARY", false), true),
 		ui.KeyShiftS: ui.NewKeyAction("Sort Severity", i.GetTable().SortColCmd("SEVERITY", false), true),
