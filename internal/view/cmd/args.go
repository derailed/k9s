--- conflicted
+++ resolved
@@ -48,7 +48,6 @@
 				arguments[filterKey] = strings.ToLower(a[1:])
 			}
 
-<<<<<<< HEAD
 		case strings.Index(a, labelFlag) == 0:
 			if a == labelFlag {
 				i++
@@ -69,8 +68,6 @@
 				arguments[labelKey] = strings.ToLower(a)
 			}
 
-=======
->>>>>>> ab839ed1
 		case strings.Index(a, contextFlag) == 0:
 			arguments[contextKey] = a[1:]
 
