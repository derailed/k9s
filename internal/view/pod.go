--- conflicted
+++ resolved
@@ -149,29 +149,7 @@
 		return nil, err
 	}
 
-<<<<<<< HEAD
-	cc, cfg := fetchContainers(pod.ObjectMeta, pod.Spec, true), p.App().Config.K9s.Logger
-	opts := dao.LogOptions{
-		Path:            path,
-		Lines:           int64(cfg.TailCount),
-		SinceSeconds:    cfg.SinceSeconds,
-		SingleContainer: len(cc) == 1,
-		ShowTimestamp:   cfg.ShowTime,
-		ShowJSON:        cfg.ShowJSON,
-		Previous:        prev,
-	}
-	if c, ok := dao.GetDefaultContainer(pod.ObjectMeta, pod.Spec); ok {
-		opts.Container, opts.DefaultContainer = c, c
-	} else if len(cc) == 1 {
-		opts.Container = cc[0]
-	} else {
-		opts.AllContainers = true
-	}
-
-	return &opts, nil
-=======
 	return podLogOptions(p.App(), path, prev, pod.ObjectMeta, pod.Spec), nil
->>>>>>> 8e1a29fe
 }
 
 func (p *Pod) showContainers(app *App, _ ui.Tabular, _ client.GVR, _ string) {
