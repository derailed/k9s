--- conflicted
+++ resolved
@@ -522,55 +522,27 @@
 	if err != nil {
 		return "", err
 	}
-<<<<<<< HEAD
 	if podOS, ok := osFromSelector(po.Spec.NodeSelector); ok {
 		return podOS, nil
 	}
-	if len(po.Spec.NodeName) == 0 {
-		return "", errors.New("no os information available")
-	}
 
 	node, err := dao.FetchNode(context.Background(), f, po.Spec.NodeName)
-	if err != nil {
-		return "", err
-	}
-	if nodeOS, ok := osFromSelector(node.Labels); ok {
-		return nodeOS, nil
-	}
+	if err == nil {
+   	if nodeOS, ok := osFromSelector(node.Labels); ok {
+	  	return nodeOS, nil
+	  }
+  }
+  
 	return "", errors.New("no os information available")
-}
-
-func osFromSelector(m map[string]string) (string, bool) {
-	if osName, ok := m[osBetaSelector]; ok {
-		return osName, true
-=======
-	if os, ok := osFromSelector(po.Spec.NodeSelector); ok {
-		return os, nil
-	}
-
-	no, err := dao.FetchNode(context.Background(), f, po.Spec.Hostname)
-	if err == nil {
-		if os, ok := osFromSelector(no.Labels); ok {
-			return os, nil
-		}
-	}
-
-	return "", fmt.Errorf("no os information available")
 }
 
 func osFromSelector(s map[string]string) (string, bool) {
 	if os, ok := s[osBetaSelector]; ok {
 		return os, ok
->>>>>>> 5540b5a8
-	}
+	}
+  
 	os, ok := s[osSelector]
-
-<<<<<<< HEAD
-	osName, ok := m[osSelector]
-	return osName, ok
-=======
 	return os, ok
->>>>>>> 5540b5a8
 }
 
 func resourceSorters(t *Table) ui.KeyActions {
