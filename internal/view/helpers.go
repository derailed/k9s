--- conflicted
+++ resolved
@@ -198,17 +198,7 @@
 
 func decorateCpuMemHeaderRows(app *App, data *render.TableData) *render.TableData {
 	for colIndex, header := range data.Header {
-<<<<<<< HEAD
-		check := ""
-		if header.Name == "%CPU" {
-			check = "cpu"
-		}
-		if header.Name == "%MEM" {
-			check = "memory"
-		}
-=======
 		var check string
->>>>>>> 8f382eb3
 		if header.Name == "%CPU/L" {
 			check = "cpu"
 		}
