package model

import (
	"github.com/derailed/k9s/internal/dao"
	"github.com/derailed/k9s/internal/render"
	"github.com/derailed/k9s/internal/xray"
)

// Registry tracks resources metadata.
// BOZO!! Break up deps and merge into single registrar
var Registry = map[string]ResourceMeta{
	// Custom...
	"references": {
		DAO:      &dao.Reference{},
		Renderer: &render.Reference{},
	},
	"dir": {
		DAO:      &dao.Dir{},
		Renderer: &render.Dir{},
	},
	"pulses": {
		DAO: &dao.Pulse{},
	},
	"helm": {
		DAO:      &dao.Helm{},
		Renderer: &render.Helm{},
	},
	// BOZO!!
	// "openfaas": {
	// 	DAO:      &dao.OpenFaas{},
	// 	Renderer: &render.OpenFaas{},
	// },
	"containers": {
		DAO:          &dao.Container{},
		Renderer:     &render.Container{},
		TreeRenderer: &xray.Container{},
	},
	"contexts": {
		DAO:      &dao.Context{},
		Renderer: &render.Context{},
	},
	"screendumps": {
		DAO:      &dao.ScreenDump{},
		Renderer: &render.ScreenDump{},
	},
	"rbac": {
		DAO:      &dao.Rbac{},
		Renderer: &render.Rbac{},
	},
	"policy": {
		DAO:      &dao.Policy{},
		Renderer: &render.Policy{},
	},
	"users": {
		DAO:      &dao.Subject{},
		Renderer: &render.Subject{},
	},
	"groups": {
		DAO:      &dao.Subject{},
		Renderer: &render.Subject{},
	},
	"portforwards": {
		DAO:      &dao.PortForward{},
		Renderer: &render.PortForward{},
	},
	"benchmarks": {
		DAO:      &dao.Benchmark{},
		Renderer: &render.Benchmark{},
	},
	"aliases": {
		DAO:      &dao.Alias{},
		Renderer: &render.Alias{},
	},
	"popeye": {
		DAO:      &dao.Popeye{},
		Renderer: &render.Popeye{},
	},
	"sanitizer": {
		DAO:          &dao.Popeye{},
		TreeRenderer: &xray.Section{},
	},

	// Core...
	"v1/endpoints": {
		Renderer: &render.Endpoints{},
	},
	"v1/events": {
		Renderer: &render.Event{},
	},
	"v1/pods": {
		DAO:          &dao.Pod{},
		Renderer:     &render.Pod{},
		TreeRenderer: &xray.Pod{},
	},
	"v1/namespaces": {
		Renderer: &render.Namespace{},
	},
	"v1/nodes": {
		DAO:      &dao.Node{},
		Renderer: &render.Node{},
	},
	"v1/services": {
		DAO:          &dao.Service{},
		Renderer:     &render.Service{},
		TreeRenderer: &xray.Service{},
	},
	"v1/serviceaccounts": {
		Renderer: &render.ServiceAccount{},
	},
	"v1/persistentvolumes": {
		Renderer: &render.PersistentVolume{},
	},
	"v1/persistentvolumeclaims": {
		Renderer: &render.PersistentVolumeClaim{},
	},

	// Apps...
	"apps/v1/deployments": {
		DAO:          &dao.Deployment{},
		Renderer:     &render.Deployment{},
		TreeRenderer: &xray.Deployment{},
	},
	"apps/v1/replicasets": {
		Renderer:     &render.ReplicaSet{},
		TreeRenderer: &xray.ReplicaSet{},
	},
	"apps/v1/statefulsets": {
		DAO:          &dao.StatefulSet{},
		Renderer:     &render.StatefulSet{},
		TreeRenderer: &xray.StatefulSet{},
	},
	"apps/v1/daemonsets": {
		DAO:          &dao.DaemonSet{},
		Renderer:     &render.DaemonSet{},
		TreeRenderer: &xray.DaemonSet{},
	},

	// Extensions...
	"networking.k8s.io/v1/networkpolicies": {
		Renderer: &render.NetworkPolicy{},
	},

	// Batch...
	"batch/v1beta1/cronjobs": {
		DAO:      &dao.CronJob{},
		Renderer: &render.CronJob{},
	},
	"batch/v1/jobs": {
		DAO:      &dao.Job{},
		Renderer: &render.Job{},
	},

	// Autoscaling...
	"autoscaling/v1/horizontalpodautoscalers": {
		DAO:      &dao.HorizontalPodAutoscaler{},
		Renderer: &render.HorizontalPodAutoscaler{},
	},
	"autoscaling/v2beta1/horizontalpodautoscalers": {
		DAO:      &dao.HorizontalPodAutoscaler{},
		Renderer: &render.HorizontalPodAutoscaler{},
	},
	"autoscaling/v2beta2/horizontalpodautoscalers": {
		DAO:      &dao.HorizontalPodAutoscaler{},
		Renderer: &render.HorizontalPodAutoscaler{},
	},

	// CRDs...
	"apiextensions.k8s.io/v1/customresourcedefinitions": {
		Renderer: &render.CustomResourceDefinition{},
	},

	// Storage...
	"storage.k8s.io/v1/storageclasses": {
		Renderer: &render.StorageClass{},
	},

	// Policy...
	"policy/v1beta1/poddisruptionbudgets": {
		Renderer: &render.PodDisruptionBudget{},
	},

	// RBAC...
	"rbac.authorization.k8s.io/v1/clusterroles": {
		DAO:      &dao.Rbac{},
		Renderer: &render.ClusterRole{},
	},
	"rbac.authorization.k8s.io/v1/clusterrolebindings": {
		Renderer: &render.ClusterRoleBinding{},
	},
	"rbac.authorization.k8s.io/v1/roles": {
		Renderer: &render.Role{},
	},
	"rbac.authorization.k8s.io/v1/rolebindings": {
		Renderer: &render.RoleBinding{},
	},
<<<<<<< HEAD

	// ArgoCD...
	// BOZO!!
	// "argoproj.io/v1alpha1/applications": {
	// 	Renderer:     &render.Application{},
	// 	TreeRenderer: &xray.Application{},
	// },
	// "argoproj.io/v1alpha1/appprojects": {
	// 	Renderer:     &render.AppProject{},
	// 	TreeRenderer: &xray.AppProject{},
	// },
=======
>>>>>>> e8c371b1
}<|MERGE_RESOLUTION|>--- conflicted
+++ resolved
@@ -193,18 +193,4 @@
 	"rbac.authorization.k8s.io/v1/rolebindings": {
 		Renderer: &render.RoleBinding{},
 	},
-<<<<<<< HEAD
-
-	// ArgoCD...
-	// BOZO!!
-	// "argoproj.io/v1alpha1/applications": {
-	// 	Renderer:     &render.Application{},
-	// 	TreeRenderer: &xray.Application{},
-	// },
-	// "argoproj.io/v1alpha1/appprojects": {
-	// 	Renderer:     &render.AppProject{},
-	// 	TreeRenderer: &xray.AppProject{},
-	// },
-=======
->>>>>>> e8c371b1
 }