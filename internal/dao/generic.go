package dao

import (
	"context"
	"fmt"

	"github.com/derailed/k9s/internal"
	"github.com/derailed/k9s/internal/client"
	metav1 "k8s.io/apimachinery/pkg/apis/meta/v1"
	"k8s.io/apimachinery/pkg/apis/meta/v1/unstructured"
	"k8s.io/apimachinery/pkg/runtime"
	"k8s.io/client-go/dynamic"
)

var _ Describer = (*Generic)(nil)

// Generic represents a generic resource.
type Generic struct {
	NonResource
}

// List returns a collection of resources.
// BOZO!! no auth check??
func (g *Generic) List(ctx context.Context, ns string) ([]runtime.Object, error) {
	labelSel, _ := ctx.Value(internal.KeyLabels).(string)
	if client.IsAllNamespace(ns) {
		ns = client.AllNamespaces
	}

	var (
		ll  *unstructured.UnstructuredList
		err error
	)
	dial, err := g.dynClient()
	if err != nil {
		return nil, err
	}

	if client.IsClusterScoped(ns) {
		ll, err = dial.List(ctx, metav1.ListOptions{LabelSelector: labelSel})
	} else {
		ll, err = dial.Namespace(ns).List(ctx, metav1.ListOptions{LabelSelector: labelSel})
	}
	if err != nil {
		return nil, err
	}

	oo := make([]runtime.Object, len(ll.Items))
	for i := range ll.Items {
		oo[i] = &ll.Items[i]
	}

	return oo, nil
}

// Get returns a given resource.
func (g *Generic) Get(ctx context.Context, path string) (runtime.Object, error) {
	var opts metav1.GetOptions
	ns, n := client.Namespaced(path)
	dial, err := g.dynClient()
	if err != nil {
		return nil, err
	}
	if client.IsClusterScoped(ns) {
		return dial.Get(ctx, n, opts)
	}

	return dial.Namespace(ns).Get(ctx, n, opts)
}

// Describe describes a resource.
func (g *Generic) Describe(path string) (string, error) {
	return Describe(g.Client(), g.gvr, path)
}

// ToYAML returns a resource yaml.
func (g *Generic) ToYAML(path string, showManaged bool) (string, error) {
	o, err := g.Get(context.Background(), path)
	if err != nil {
		return "", err
	}

	raw, err := ToYAML(o, showManaged)
	if err != nil {
		return "", fmt.Errorf("unable to marshal resource %w", err)
	}
	return raw, nil
}

// Delete deletes a resource.
func (g *Generic) Delete(ctx context.Context, path string, propagation *metav1.DeletionPropagation, force bool) error {
	ns, n := client.Namespaced(path)
	auth, err := g.Client().CanI(ns, g.gvr.String(), []string{client.DeleteVerb})
	if err != nil {
		return err
	}
	if !auth {
		return fmt.Errorf("user is not authorized to delete %s", path)
	}

<<<<<<< HEAD
	var grace *int64
	if force {
		var defaultKillGrace int64 = 1
		grace = &defaultKillGrace
	}
	opts := metav1.DeleteOptions{
		PropagationPolicy:  propagation,
		GracePeriodSeconds: grace,
=======
	opts := metav1.DeleteOptions{
		PropagationPolicy: propagation,
	}

	if force {
		var defaultKillGrace int64 = 1
		opts.GracePeriodSeconds = &defaultKillGrace
>>>>>>> 403cc63d
	}

	dial, err := g.dynClient()
	if err != nil {
		return err
	}
	if client.IsClusterScoped(ns) {
		return dial.Delete(ctx, n, opts)
	}
	ctx, cancel := context.WithTimeout(ctx, g.Client().Config().CallTimeout())
	defer cancel()

	return dial.Namespace(ns).Delete(ctx, n, opts)
}

func (g *Generic) dynClient() (dynamic.NamespaceableResourceInterface, error) {
	dial, err := g.Client().DynDial()
	if err != nil {
		return nil, err
	}

	return dial.Resource(g.gvr.GVR()), nil
}<|MERGE_RESOLUTION|>--- conflicted
+++ resolved
@@ -98,16 +98,6 @@
 		return fmt.Errorf("user is not authorized to delete %s", path)
 	}
 
-<<<<<<< HEAD
-	var grace *int64
-	if force {
-		var defaultKillGrace int64 = 1
-		grace = &defaultKillGrace
-	}
-	opts := metav1.DeleteOptions{
-		PropagationPolicy:  propagation,
-		GracePeriodSeconds: grace,
-=======
 	opts := metav1.DeleteOptions{
 		PropagationPolicy: propagation,
 	}
@@ -115,7 +105,6 @@
 	if force {
 		var defaultKillGrace int64 = 1
 		opts.GracePeriodSeconds = &defaultKillGrace
->>>>>>> 403cc63d
 	}
 
 	dial, err := g.dynClient()
