package dao

import (
	"context"
	"errors"
	"fmt"

	"github.com/derailed/k9s/internal/client"
	"github.com/rs/zerolog/log"
	batchv1 "k8s.io/api/batch/v1"
	metav1 "k8s.io/apimachinery/pkg/apis/meta/v1"
	"k8s.io/apimachinery/pkg/apis/meta/v1/unstructured"
	"k8s.io/apimachinery/pkg/labels"
	"k8s.io/apimachinery/pkg/runtime"
	"k8s.io/apimachinery/pkg/util/rand"
)

const (
	maxJobNameSize = 42
<<<<<<< HEAD
	cronJobGVR     = "batch/v1/cronjobs"
=======
>>>>>>> 0cefb3ec
	jobGVR         = "batch/v1/jobs"
)

var (
	_ Accessor = (*CronJob)(nil)
	_ Runnable = (*CronJob)(nil)
)

// CronJob represents a cronjob K8s resource.
type CronJob struct {
	Generic
}

// Run a CronJob.
func (c *CronJob) Run(path string) error {
	ns, _ := client.Namespaced(path)
	auth, err := c.Client().CanI(ns, jobGVR, []string{client.GetVerb, client.CreateVerb})
	if err != nil {
		return err
	}
	if !auth {
		return fmt.Errorf("user is not authorized to run jobs")
	}

	o, err := c.GetFactory().Get(c.GVR(), path, true, labels.Everything())
	if err != nil {
		return err
	}
	var cj batchv1.CronJob
	err = runtime.DefaultUnstructuredConverter.FromUnstructured(o.(*unstructured.Unstructured).Object, &cj)
	if err != nil {
		return errors.New("expecting CronJob resource")
	}
	jobName := cj.Name
	if len(cj.Name) >= maxJobNameSize {
		jobName = cj.Name[0:maxJobNameSize]
	}
	true := true
	job := &batchv1.Job{
		ObjectMeta: metav1.ObjectMeta{
			Name:      jobName + "-manual-" + rand.String(3),
			Namespace: ns,
			Labels:    cj.Spec.JobTemplate.Labels,
			OwnerReferences: []metav1.OwnerReference{
				{
<<<<<<< HEAD
					APIVersion:         "batch/v1",
=======
					APIVersion:         c.gvr.G() + "/" + c.gvr.V(),
>>>>>>> 0cefb3ec
					Kind:               "CronJob",
					BlockOwnerDeletion: &true,
					Name:               cj.Name,
					UID:                cj.UID,
				},
			},
		},
		Spec: cj.Spec.JobTemplate.Spec,
	}
	dial, err := c.Client().Dial()
	if err != nil {
		return err
	}
	ctx, cancel := context.WithTimeout(context.Background(), c.Client().Config().CallTimeout())
	defer cancel()
	_, err = dial.BatchV1().Jobs(ns).Create(ctx, job, metav1.CreateOptions{})

	return err
}

// ScanSA scans for serviceaccount refs.
func (c *CronJob) ScanSA(ctx context.Context, fqn string, wait bool) (Refs, error) {
	ns, n := client.Namespaced(fqn)
	oo, err := c.GetFactory().List(c.GVR(), ns, wait, labels.Everything())
	if err != nil {
		return nil, err
	}

	refs := make(Refs, 0, len(oo))
	for _, o := range oo {
		var cj batchv1.CronJob
		err = runtime.DefaultUnstructuredConverter.FromUnstructured(o.(*unstructured.Unstructured).Object, &cj)
		if err != nil {
			return nil, errors.New("expecting CronJob resource")
		}
		if cj.Spec.JobTemplate.Spec.Template.Spec.ServiceAccountName == n {
			refs = append(refs, Ref{
				GVR: c.GVR(),
				FQN: client.FQN(cj.Namespace, cj.Name),
			})
		}
	}

	return refs, nil
}

// ToggleSuspend toggles suspend/resume on a CronJob.
func (c *CronJob) ToggleSuspend(ctx context.Context, path string) error {
	ns, n := client.Namespaced(path)
	auth, err := c.Client().CanI(c.GVR(), ns, []string{client.GetVerb, client.UpdateVerb})
	if err != nil {
		return err
	}
	if !auth {
		return fmt.Errorf("user is not authorized to (un)suspend cronjobs")
	}

	dial, err := c.Client().Dial()
	if err != nil {
		return err
	}
	cj, err := dial.BatchV1().CronJobs(ns).Get(ctx, n, metav1.GetOptions{})
	if err != nil {
		return err
	}
	if cj.Spec.Suspend != nil {
		current := !*cj.Spec.Suspend
		cj.Spec.Suspend = &current
	} else {
		true := true
		cj.Spec.Suspend = &true
	}
	_, err = dial.BatchV1().CronJobs(ns).Update(ctx, cj, metav1.UpdateOptions{})

	return err
}

// Scan scans for cluster resource refs.
func (c *CronJob) Scan(ctx context.Context, gvr, fqn string, wait bool) (Refs, error) {
	ns, n := client.Namespaced(fqn)
	oo, err := c.GetFactory().List(c.GVR(), ns, wait, labels.Everything())
	if err != nil {
		return nil, err
	}

	refs := make(Refs, 0, len(oo))
	for _, o := range oo {
		var cj batchv1.CronJob
		err = runtime.DefaultUnstructuredConverter.FromUnstructured(o.(*unstructured.Unstructured).Object, &cj)
		if err != nil {
			return nil, errors.New("expecting CronJob resource")
		}
		switch gvr {
		case "v1/configmaps":
			if !hasConfigMap(&cj.Spec.JobTemplate.Spec.Template.Spec, n) {
				continue
			}
			refs = append(refs, Ref{
				GVR: c.GVR(),
				FQN: client.FQN(cj.Namespace, cj.Name),
			})
		case "v1/secrets":
			found, err := hasSecret(c.Factory, &cj.Spec.JobTemplate.Spec.Template.Spec, cj.Namespace, n, wait)
			if err != nil {
				log.Warn().Err(err).Msgf("locate secret %q", fqn)
				continue
			}
			if !found {
				continue
			}
			refs = append(refs, Ref{
				GVR: c.GVR(),
				FQN: client.FQN(cj.Namespace, cj.Name),
			})
		case "scheduling.k8s.io/v1/priorityclasses":
			if !hasPC(&cj.Spec.JobTemplate.Spec.Template.Spec, n) {
				continue
			}
			refs = append(refs, Ref{
				GVR: c.GVR(),
				FQN: client.FQN(cj.Namespace, cj.Name),
			})
		}
	}

	return refs, nil
}<|MERGE_RESOLUTION|>--- conflicted
+++ resolved
@@ -17,10 +17,6 @@
 
 const (
 	maxJobNameSize = 42
-<<<<<<< HEAD
-	cronJobGVR     = "batch/v1/cronjobs"
-=======
->>>>>>> 0cefb3ec
 	jobGVR         = "batch/v1/jobs"
 )
 
@@ -66,11 +62,7 @@
 			Labels:    cj.Spec.JobTemplate.Labels,
 			OwnerReferences: []metav1.OwnerReference{
 				{
-<<<<<<< HEAD
-					APIVersion:         "batch/v1",
-=======
-					APIVersion:         c.gvr.G() + "/" + c.gvr.V(),
->>>>>>> 0cefb3ec
+					APIVersion:         c.gvr.GV().String(),
 					Kind:               "CronJob",
 					BlockOwnerDeletion: &true,
 					Name:               cj.Name,
