package cmd

import (
	"fmt"

	"github.com/derailed/k9s/internal/color"
	"github.com/derailed/k9s/internal/config"
	"github.com/derailed/k9s/internal/ui"
	"github.com/rs/zerolog/log"
	"github.com/spf13/cobra"
	"gopkg.in/yaml.v2"
	"os"
)

func infoCmd() *cobra.Command {
	return &cobra.Command{
		Use:   "info",
		Short: "Print configuration info",
		Long:  "Print configuration information",
		Run: func(cmd *cobra.Command, args []string) {
			printInfo()
		},
	}
}

func printInfo() {
	const fmat = "%-25s %s\n"

	printLogo(color.Cyan)
	printTuple(fmat, "Configuration", config.K9sConfigFile, color.Cyan)
<<<<<<< HEAD
	printTuple(fmat, "Logs", config.K9sLogs, color.Cyan)
	printTuple(fmat, "Screen Dumps", getScreenDumpDirForInfo(), color.Cyan)
=======
	printTuple(fmat, "Logs", config.DefaultLogFile, color.Cyan)
	printTuple(fmat, "Screen Dumps", config.K9sDumpDir, color.Cyan)
>>>>>>> 265e0561
}

func printLogo(c color.Paint) {
	for _, l := range ui.LogoSmall {
		fmt.Fprintln(out, color.Colorize(l, c))
	}
<<<<<<< HEAD
	fmt.Println()
}

// getScreenDumpDirForInfo get default screen dump config dir or from config.K9sConfigFile configuration.
func getScreenDumpDirForInfo() string {
	if config.K9sConfigFile == "" {
		return config.K9sDefaultScreenDumpDir
	}

	f, err := os.ReadFile(config.K9sConfigFile)
	if err != nil {
		log.Error().Err(err).Msgf("Reads k9s config file %v", err)
		return config.K9sDefaultScreenDumpDir
	}

	var cfg config.Config
	if err := yaml.Unmarshal(f, &cfg); err != nil {
		log.Error().Err(err).Msgf("Unmarshal k9s config %v", err)
		return config.K9sDefaultScreenDumpDir
	}
	return cfg.K9s.GetScreenDumpDir()
=======
	fmt.Fprintln(out)
>>>>>>> 265e0561
}<|MERGE_RESOLUTION|>--- conflicted
+++ resolved
@@ -28,21 +28,15 @@
 
 	printLogo(color.Cyan)
 	printTuple(fmat, "Configuration", config.K9sConfigFile, color.Cyan)
-<<<<<<< HEAD
-	printTuple(fmat, "Logs", config.K9sLogs, color.Cyan)
+	printTuple(fmat, "Logs", config.DefaultLogFile, color.Cyan)
 	printTuple(fmat, "Screen Dumps", getScreenDumpDirForInfo(), color.Cyan)
-=======
-	printTuple(fmat, "Logs", config.DefaultLogFile, color.Cyan)
-	printTuple(fmat, "Screen Dumps", config.K9sDumpDir, color.Cyan)
->>>>>>> 265e0561
 }
 
 func printLogo(c color.Paint) {
 	for _, l := range ui.LogoSmall {
 		fmt.Fprintln(out, color.Colorize(l, c))
 	}
-<<<<<<< HEAD
-	fmt.Println()
+	fmt.Fprintln(out)
 }
 
 // getScreenDumpDirForInfo get default screen dump config dir or from config.K9sConfigFile configuration.
@@ -63,7 +57,4 @@
 		return config.K9sDefaultScreenDumpDir
 	}
 	return cfg.K9s.GetScreenDumpDir()
-=======
-	fmt.Fprintln(out)
->>>>>>> 265e0561
 }